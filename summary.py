"""Calculate Rt given a posterior"""
import argparse
import os
import yaml
import h5py
import numpy as np
import pandas as pd
import geopandas as gp

import tensorflow as tf
from gemlib.util import compute_state

from covid.cli_arg_parse import cli_args
from covid.summary import (
    rayleigh_quotient,
    power_iteration,
)
from covid.summary import mean_and_ci

import model_spec

DTYPE = model_spec.DTYPE

GIS_TEMPLATE = "data/UK2019mod_pop.gpkg"


# Reproduction number calculation
def calc_R_it(theta, xi, events, init_state, covar_data):
    """Calculates effective reproduction number for batches of metapopulations
    :param theta: a tensor of batched theta parameters [B] + theta.shape
    :param xi: a tensor of batched xi parameters [B] + xi.shape
    :param events: a [B, M, T, X] batched events tensor
    :param init_state: the initial state of the epidemic at earliest inference date
    :param covar_data: the covariate data
    :return a batched vector of R_it estimates
    """
    print("Theta shape: ", theta.shape)

    def r_fn(args):
        theta_, xi_, events_ = args
        t = events_.shape[-2] - 1
        state = compute_state(init_state, events_, model_spec.STOICHIOMETRY)
        state = tf.gather(state, t - 1, axis=-2)  # State on final inference day

<<<<<<< HEAD
        par = dict(beta1=xi_[0], beta2=theta_[0], gamma=theta_[1], xi=xi_[1:])
=======
        par = dict(
            beta1=xi_[0],
            beta2=theta_[0],
            beta3=xi_[1:3],
            gamma=theta_[1],
            xi=xi_[3:],
        )
>>>>>>> b59b68a7

        ngm_fn = model_spec.next_generation_matrix_fn(covar_data, par)
        ngm = ngm_fn(t, state)
        return ngm

    return tf.vectorized_map(r_fn, elems=(theta, xi, events))


@tf.function
def predicted_incidence(theta, xi, init_state, init_step, num_steps, priors):
    """Runs the simulation forward in time from `init_state` at time `init_time`
       for `num_steps`.
    :param theta: a tensor of batched theta parameters [B] + theta.shape
    :param xi: a tensor of batched xi parameters [B] + xi.shape
    :param events: a [B, M, S] batched state tensor
    :param init_step: the initial time step
    :param num_steps: the number of steps to simulate
    :param priors: the priors for gamma
    :returns: a tensor of srt_quhape [B, M, num_steps, X] where X is the number of state
              transitions
    """

    def sim_fn(args):
        theta_, xi_, init_ = args

<<<<<<< HEAD
        par = dict(beta1=xi_[0], beta2=theta_[0], gamma=theta_[1], xi=xi_[1:])
=======
        par = dict(beta1=xi_[0], beta2=theta_[0], beta3=xi_[1:3], gamma=theta_[1], xi=xi_[3:])
>>>>>>> b59b68a7

        model = model_spec.CovidUK(
            covar_data,
            initial_state=init_,
            initial_step=init_step,
            num_steps=num_steps,
            priors=priors,
        )
        sim = model.sample(**par)
        return sim["seir"]

    events = tf.map_fn(
        sim_fn,
        elems=(theta, xi, init_state),
        fn_output_signature=(tf.float64),
    )
    return events


# Today's prevalence
def prevalence(predicted_state, population_size, name=None):
    """Computes prevalence of E and I individuals

    :param state: the state at a particular timepoint [batch, M, S]
    :param population_size: the size of the population
    :returns: a dict of mean and 95% credibility intervals for prevalence
              in units of infections per person
    """
    prev = tf.reduce_sum(predicted_state[:, :, 1:3], axis=-1) / tf.squeeze(
        population_size
    )
    return mean_and_ci(prev, name=name)


def predicted_events(events, name=None):
    num_events = tf.reduce_sum(events, axis=-1)
    return mean_and_ci(num_events, name=name)


if __name__ == "__main__":

    args = cli_args()

    # Get general config
    with open(args.config, "r") as f:
        config = yaml.load(f, Loader=yaml.FullLoader)

    inference_period = [
        np.datetime64(x) for x in config["settings"]["inference_period"]
    ]

    # Load covariate data
    covar_data = model_spec.read_covariates(
        config["data"],
        date_low=inference_period[0],
        date_high=inference_period[1],
    )

    # Load posterior file
    posterior = h5py.File(
        os.path.expandvars(
            os.path.join(
                config["output"]["results_dir"], config["output"]["posterior"]
            )
        ),
        "r",
        rdcc_nbytes=1024 ** 3,
        rdcc_nslots=1e6,
    )

    # Pre-determined thinning of posterior (better done in MCMC?)
    idx = range(6000, 10000, 10)
    theta = posterior["samples/theta"][idx]
    xi = posterior["samples/xi"][idx]
    events = posterior["samples/events"][idx]
    init_state = posterior["initial_state"][:]
    state_timeseries = compute_state(
        init_state, events, model_spec.STOICHIOMETRY
    )

    # Build model
    model = model_spec.CovidUK(
        covar_data,
        initial_state=init_state,
        initial_step=0,
        num_steps=events.shape[1],
        priors=config["mcmc"]["prior"],
    )

    ngms = calc_R_it(theta, xi, events, init_state, covar_data)
    b, _ = power_iteration(ngms)
    rt = rayleigh_quotient(ngms, b)
    q = np.arange(0.05, 1.0, 0.05)
    rt_quantiles = pd.DataFrame({"Rt": np.quantile(rt, q)}, index=q).T.to_excel(
        os.path.join(
            config["output"]["results_dir"], config["output"]["national_rt"]
        ),
    )

    # Prediction requires simulation from the last available timepoint for 28 + 4 + 1 days
    # Note a 4 day recording lag in the case timeseries data requires that
    # now = state_timeseries.shape[-2] + 4
    prediction = predicted_incidence(
        theta,
        xi,
        init_state=state_timeseries[..., -1, :],
        init_step=state_timeseries.shape[-2] - 1,
        num_steps=70,
        priors=config["mcmc"]["prior"],
    )
    predicted_state = compute_state(
        state_timeseries[..., -1, :], prediction, model_spec.STOICHIOMETRY
    )

    # Prevalence now
    prev_now = prevalence(
        predicted_state[..., 4, :], covar_data["N"], name="prev"
    )

    # Incidence of detections now
    cases_now = predicted_events(prediction[..., 4:5, 2], name="cases")

    # Incidence from now to now+7
    cases_7 = predicted_events(prediction[..., 4:11, 2], name="cases7")
    cases_14 = predicted_events(prediction[..., 4:18, 2], name="cases14")
    cases_21 = predicted_events(prediction[..., 4:25, 2], name="cases21")
    cases_28 = predicted_events(prediction[..., 4:32, 2], name="cases28")
    cases_56 = predicted_events(prediction[..., 4:60, 2], name="cases56")

    # Prevalence at day 7
    prev_7 = prevalence(
        predicted_state[..., 11, :], covar_data["N"], name="prev7"
    )
    prev_14 = prevalence(
        predicted_state[..., 18, :], covar_data["N"], name="prev14"
    )
    prev_21 = prevalence(
        predicted_state[..., 25, :], covar_data["N"], name="prev21"
    )
    prev_28 = prevalence(
        predicted_state[..., 32, :], covar_data["N"], name="prev28"
    )
    prev_56 = prevalence(
        predicted_state[..., 60, :], covar_data["N"], name="prev56"
    )

    def geosummary(geodata, summaries):
        for summary in summaries:
            for k, v in summary.items():
                arr = v
                if isinstance(v, tf.Tensor):
                    arr = v.numpy()
                geodata[k] = arr

    ## GIS here
    ltla = gp.read_file(GIS_TEMPLATE, layer="UK2019mod_pop_xgen")
    ltla = ltla[ltla["lad19cd"].str.startswith("E")]  # England only, for now.
    ltla = ltla.sort_values("lad19cd")
    rti = tf.reduce_sum(ngms, axis=-1)

    geosummary(
        ltla,
        (
            mean_and_ci(rti, name="Rt"),
            prev_now,
            cases_now,
            prev_7,
            prev_14,
            prev_21,
            prev_28,
            prev_56,
            cases_7,
            cases_14,
            cases_21,
            cases_28,
            cases_56,
        ),
    )

    ltla["Rt_exceed"] = np.mean(rti > 1.0, axis=0)
    ltla = ltla.loc[
        :,
        ltla.columns.str.contains(
            "(lad19cd|lad19nm$|prev|cases|Rt|popsize|geometry)", regex=True
        ),
    ]
    ltla.to_file(
        os.path.join(
            config["output"]["results_dir"], config["output"]["geopackage"]
        ),
        driver="GPKG",
    )<|MERGE_RESOLUTION|>--- conflicted
+++ resolved
@@ -42,9 +42,6 @@
         state = compute_state(init_state, events_, model_spec.STOICHIOMETRY)
         state = tf.gather(state, t - 1, axis=-2)  # State on final inference day
 
-<<<<<<< HEAD
-        par = dict(beta1=xi_[0], beta2=theta_[0], gamma=theta_[1], xi=xi_[1:])
-=======
         par = dict(
             beta1=xi_[0],
             beta2=theta_[0],
@@ -52,7 +49,6 @@
             gamma=theta_[1],
             xi=xi_[3:],
         )
->>>>>>> b59b68a7
 
         ngm_fn = model_spec.next_generation_matrix_fn(covar_data, par)
         ngm = ngm_fn(t, state)
@@ -78,11 +74,7 @@
     def sim_fn(args):
         theta_, xi_, init_ = args
 
-<<<<<<< HEAD
-        par = dict(beta1=xi_[0], beta2=theta_[0], gamma=theta_[1], xi=xi_[1:])
-=======
         par = dict(beta1=xi_[0], beta2=theta_[0], beta3=xi_[1:3], gamma=theta_[1], xi=xi_[3:])
->>>>>>> b59b68a7
 
         model = model_spec.CovidUK(
             covar_data,
